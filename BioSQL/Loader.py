# Copyright 2002 by Andrew Dalke.  All rights reserved.
# Revisions 2007-2016 copyright by Peter Cock.  All rights reserved.
# Revisions 2008 copyright by Cymon J. Cox.  All rights reserved.
# This code is part of the Biopython distribution and governed by its
# license.  Please see the LICENSE file that should have been included
# as part of this package.
#
# Note that BioSQL (including the database schema and scripts) is
# available and licensed separately.  Please consult www.biosql.org

"""Load biopython objects into a BioSQL database for persistent storage.

This code makes it possible to store biopython objects in a relational
database and then retrieve them back. You shouldn't use any of the
classes in this module directly. Rather, call the load() method on
a database object.
"""
# standard modules
from __future__ import print_function

from time import gmtime, strftime

# biopython
from Bio import Alphabet
from Bio.SeqUtils.CheckSum import crc64
from Bio import Entrez
from Bio.Seq import UnknownSeq

from Bio._py3k import _is_int_or_long
from Bio._py3k import range
from Bio._py3k import basestring

__docformat__ = "restructuredtext en"


class DatabaseLoader(object):
    """Object used to load SeqRecord objects into a BioSQL database."""

    def __init__(self, adaptor, dbid, fetch_NCBI_taxonomy=False):
        """Initialize with connection information for the database.

        Creating a DatabaseLoader object is normally handled via the
        BioSeqDatabase DBServer object, for example::

            from BioSQL import BioSeqDatabase
            server = BioSeqDatabase.open_database(driver="MySQLdb", user="gbrowse",
                             passwd = "biosql", host = "localhost", db="test_biosql")
            try:
                db = server["test"]
            except KeyError:
                db = server.new_database("test", description="For testing GBrowse")
        """
        self.adaptor = adaptor
        self.dbid = dbid
        self.fetch_NCBI_taxonomy = fetch_NCBI_taxonomy

    def load_seqrecord(self, record):
        """Load a Biopython SeqRecord into the database."""
        bioentry_id = self._load_bioentry_table(record)
        self._load_bioentry_date(record, bioentry_id)
        self._load_biosequence(record, bioentry_id)
        self._load_comment(record, bioentry_id)
        self._load_dbxrefs(record, bioentry_id)
        references = record.annotations.get('references', ())
        for reference, rank in zip(references, list(range(len(references)))):
            self._load_reference(reference, rank, bioentry_id)
        self._load_annotations(record, bioentry_id)
        for seq_feature_num in range(len(record.features)):
            seq_feature = record.features[seq_feature_num]
            self._load_seqfeature(seq_feature, seq_feature_num, bioentry_id)

    def _get_ontology_id(self, name, definition=None):
        """Returns the identifier for the named ontology (PRIVATE).

        This looks through the onotology table for a the given entry name.
        If it is not found, a row is added for this ontology (using the
        definition if supplied).  In either case, the id corresponding to
        the provided name is returned, so that you can reference it in
        another table.
        """
        oids = self.adaptor.execute_and_fetch_col0(
            "SELECT ontology_id FROM ontology WHERE name = %s",
            (name,))
        if oids:
            return oids[0]
        self.adaptor.execute(
            "INSERT INTO ontology(name, definition) VALUES (%s, %s)",
            (name, definition))
        return self.adaptor.last_id("ontology")

    def _get_term_id(self,
                     name,
                     ontology_id=None,
                     definition=None,
                     identifier=None):
        """Get the id that corresponds to a term (PRIVATE).

        This looks through the term table for a the given term. If it
        is not found, a new id corresponding to this term is created.
        In either case, the id corresponding to that term is returned, so
        that you can reference it in another table.

        The ontology_id should be used to disambiguate the term.
        """

        # try to get the term id
        sql = r"SELECT term_id FROM term " \
              r"WHERE name = %s"
        fields = [name]
        if ontology_id:
            sql += ' AND ontology_id = %s'
            fields.append(ontology_id)
        id_results = self.adaptor.execute_and_fetchall(sql, fields)
        # something is wrong
        if len(id_results) > 1:
            raise ValueError("Multiple term ids for %s: %r" %
                             (name, id_results))
        elif len(id_results) == 1:
            return id_results[0][0]
        else:
            sql = r"INSERT INTO term (name, definition," \
                  r" identifier, ontology_id)" \
                  r" VALUES (%s, %s, %s, %s)"
            self.adaptor.execute(sql, (name, definition,
                                       identifier, ontology_id))
            return self.adaptor.last_id("term")

    def _add_dbxref(self, dbname, accession, version):
        """Insert a dbxref and return its id."""
        self.adaptor.execute(
            "INSERT INTO dbxref(dbname, accession, version)"
            " VALUES (%s, %s, %s)", (dbname, accession, version))
        return self.adaptor.last_id("dbxref")

    def _get_taxon_id(self, record):
        """Get the taxon id for this record (PRIVATE).

        record - a SeqRecord object

        This searches the taxon/taxon_name tables using the
        NCBI taxon ID, scientific name and common name to find
        the matching taxon table entry's id.

        If the species isn't in the taxon table, and we have at
        least the NCBI taxon ID, scientific name or common name,
        at least a minimal stub entry is created in the table.

        Returns the taxon id (database key for the taxon table,
        not an NCBI taxon ID), or None if the taxonomy information
        is missing.

        See also the BioSQL script load_ncbi_taxonomy.pl which
        will populate and update the taxon/taxon_name tables
        with the latest information from the NCBI.
        """

        # To find the NCBI taxid, first check for a top level annotation
        ncbi_taxon_id = None
        if "ncbi_taxid" in record.annotations:
            # Could be a list of IDs.
            if isinstance(record.annotations["ncbi_taxid"], list):
                if len(record.annotations["ncbi_taxid"]) == 1:
                    ncbi_taxon_id = record.annotations["ncbi_taxid"][0]
            else:
                ncbi_taxon_id = record.annotations["ncbi_taxid"]
        if not ncbi_taxon_id:
            # Secondly, look for a source feature
            for f in record.features:
                if f.type == 'source':
                    quals = getattr(f, 'qualifiers', {})
                    if "db_xref" in quals:
                        for db_xref in f.qualifiers["db_xref"]:
                            if db_xref.startswith("taxon:"):
                                ncbi_taxon_id = int(db_xref[6:])
                                break
                if ncbi_taxon_id:
                    break

        try:
            scientific_name = record.annotations["organism"][:255]
        except KeyError:
            scientific_name = None
        try:
            common_name = record.annotations["source"][:255]
        except KeyError:
            common_name = None
        # Note: The maximum length for taxon names in the schema is 255.
        # Cropping it now should help in getting a match when searching,
        # and avoids an error if we try and add these to the database.

        if ncbi_taxon_id:
            # Good, we have the NCBI taxon to go on - this is unambiguous :)
            # Note that the scientific name and common name will only be
            # used if we have to record a stub entry.
            return self._get_taxon_id_from_ncbi_taxon_id(ncbi_taxon_id,
                                                         scientific_name,
                                                         common_name)

        if not common_name and not scientific_name:
            # Nothing to go on... and there is no point adding
            # a new entry to the database.  We'll just leave this
            # sequence's taxon as a NULL in the database.
            return None

        # Next, we'll try to find a match based on the species name
        # (stored in GenBank files as the organism and/or the source).
        if scientific_name:
            taxa = self.adaptor.execute_and_fetch_col0(
                "SELECT taxon_id FROM taxon_name"
                " WHERE name_class = 'scientific name' AND name = %s",
                (scientific_name,))
            if taxa:
                # Good, mapped the scientific name to a taxon table entry
                return taxa[0]

        # Last chance...
        if common_name:
            taxa = self.adaptor.execute_and_fetch_col0(
                "SELECT DISTINCT taxon_id FROM taxon_name"
                " WHERE name = %s",
                (common_name,))
            # Its natural that several distinct taxa will have the same common
            # name - in which case we can't resolve the taxon uniquely.
            if len(taxa) > 1:
                raise ValueError("Taxa: %d species have name %r" % (
                    len(taxa),
                    common_name))
            if taxa:
                # Good, mapped the common name to a taxon table entry
                return taxa[0]

        # At this point, as far as we can tell, this species isn't
        # in the taxon table already.  So we'll have to add it.
        # We don't have an NCBI taxonomy ID, so if we do record just
        # a stub entry, there is no simple way to fix this later.
        #
        # TODO - Should we try searching the NCBI taxonomy using the
        # species name?
        #
        # OK, let's try inserting the species.
        # Chances are we don't have enough information ...
        # Furthermore, it won't be in the hierarchy.

        lineage = []
        for c in record.annotations.get("taxonomy", []):
            lineage.append([None, None, c])
        if lineage:
            lineage[-1][1] = "genus"
        lineage.append([None, "species", record.annotations["organism"]])
        # XXX do we have them?
        if "subspecies" in record.annotations:
            lineage.append([None, "subspecies",
                            record.annotations["subspecies"]])
        if "variant" in record.annotations:
            lineage.append([None, "varietas",
                            record.annotations["variant"]])
        lineage[-1][0] = ncbi_taxon_id

        left_value = self.adaptor.execute_one(
            "SELECT MAX(left_value) FROM taxon")[0]
        if not left_value:
            left_value = 0
        left_value += 1

        # XXX -- Brad: Fixing this for now in an ugly way because
        # I am getting overlaps for right_values. I need to dig into this
        # more to actually understand how it works. I'm not sure it is
        # actually working right anyhow.
        right_start_value = self.adaptor.execute_one(
            "SELECT MAX(right_value) FROM taxon")[0]
        if not right_start_value:
            right_start_value = 0
        right_value = right_start_value + 2 * len(lineage) - 1

        parent_taxon_id = None
        for taxon in lineage:
            self.adaptor.execute(
                "INSERT INTO taxon(parent_taxon_id, ncbi_taxon_id, node_rank,"
                " left_value, right_value)"
                " VALUES (%s, %s, %s, %s, %s)", (parent_taxon_id,
                                                 taxon[0],
                                                 taxon[1],
                                                 left_value,
                                                 right_value))
            taxon_id = self.adaptor.last_id("taxon")
            self.adaptor.execute(
                "INSERT INTO taxon_name(taxon_id, name, name_class)"
                "VALUES (%s, %s, 'scientific name')", (taxon_id, taxon[2][:255]))
            # Note the name field is limited to 255, some SwissProt files
            # have a multi-species name which can be longer.  So truncate this.
            left_value += 1
            right_value -= 1
            parent_taxon_id = taxon_id
        if common_name:
            self.adaptor.execute(
                "INSERT INTO taxon_name(taxon_id, name, name_class)"
                "VALUES (%s, %s, 'common name')", (
                    taxon_id, common_name))

        return taxon_id

    def _fix_name_class(self, entrez_name):
        """Map Entrez name terms to those used in taxdump (PRIVATE).

        We need to make this conversion to match the taxon_name.name_class
        values used by the BioSQL load_ncbi_taxonomy.pl script.

        e.g.
        "ScientificName" -> "scientific name",
        "EquivalentName" -> "equivalent name",
        "Synonym" -> "synonym",
        """
        # Add any special cases here:
        #
        # known = {}
        # try:
        #     return known[entrez_name]
        # except KeyError:
        #     pass

        # Try automatically by adding spaces before each capital
        def add_space(letter):
            """Adds a space before a capital letter."""
            if letter.isupper():
                return " " + letter.lower()
            else:
                return letter
        answer = "".join(add_space(letter) for letter in entrez_name).strip()
        assert answer == answer.lower()
        return answer

    def _get_taxon_id_from_ncbi_taxon_id(self, ncbi_taxon_id,
                                         scientific_name=None,
                                         common_name=None):
        """Get the taxon id for this record from the NCBI taxon ID (PRIVATE).

        ncbi_taxon_id - string containing an NCBI taxon id
        scientific_name - string, used if a stub entry is recorded
        common_name - string, used if a stub entry is recorded

        This searches the taxon table using ONLY the NCBI taxon ID
        to find the matching taxon table entry's ID (database key).

        If the species isn't in the taxon table, and the fetch_NCBI_taxonomy
        flag is true, Biopython will attempt to go online using Bio.Entrez
        to fetch the official NCBI lineage, recursing up the tree until an
        existing entry is found in the database or the full lineage has been
        fetched.

        Otherwise the NCBI taxon ID, scientific name and common name are
        recorded as a minimal stub entry in the taxon and taxon_name tables.
        Any partial information about the lineage from the SeqRecord is NOT
        recorded.  This should mean that (re)running the BioSQL script
        load_ncbi_taxonomy.pl can fill in the taxonomy lineage.

        Returns the taxon id (database key for the taxon table, not
        an NCBI taxon ID).
        """
        assert ncbi_taxon_id

        taxon_id = self.adaptor.execute_and_fetch_col0(
            "SELECT taxon_id FROM taxon WHERE ncbi_taxon_id = %s",
            (int(ncbi_taxon_id),))
        if taxon_id:
            # Good, we have mapped the NCBI taxid to a taxon table entry
            return taxon_id[0]

        # At this point, as far as we can tell, this species isn't
        # in the taxon table already.  So we'll have to add it.

        parent_taxon_id = None
        rank = "species"
        genetic_code = None
        mito_genetic_code = None
        species_names = []
        if scientific_name:
            species_names.append(("scientific name", scientific_name))
        if common_name:
            species_names.append(("common name", common_name))

        if self.fetch_NCBI_taxonomy:
            # Go online to get the parent taxon ID!
            handle = Entrez.efetch(
                db="taxonomy", id=ncbi_taxon_id, retmode="XML")
            taxonomic_record = Entrez.read(handle)
            if len(taxonomic_record) == 1:
                assert taxonomic_record[0]["TaxId"] == str(ncbi_taxon_id), \
                    "%s versus %s" % (taxonomic_record[0]["TaxId"],
                                      ncbi_taxon_id)
                parent_taxon_id = self._get_taxon_id_from_ncbi_lineage(
                    taxonomic_record[0]["LineageEx"])
                rank = taxonomic_record[0]["Rank"]
                genetic_code = taxonomic_record[0]["GeneticCode"]["GCId"]
                mito_genetic_code = taxonomic_record[
                    0]["MitoGeneticCode"]["MGCId"]
                species_names = [("scientific name",
                                  taxonomic_record[0]["ScientificName"])]
                try:
                    for name_class, names in taxonomic_record[0]["OtherNames"].items():
                        name_class = self._fix_name_class(name_class)
                        if not isinstance(names, list):
                            # The Entrez parser seems to return single entry
                            # lists as just a string which is annoying.
                            names = [names]
                        for name in names:
                            # Want to ignore complex things like ClassCDE
                            # entries
                            if isinstance(name, basestring):
                                species_names.append((name_class, name))
                except KeyError:
                    # OtherNames isn't always present,
                    # e.g. NCBI taxon 41205, Bromheadia finlaysoniana
                    pass
        else:
            pass
            # If we are not allowed to go online, we will record the bare minimum;
            # as long as the NCBI taxon id is present, then (re)running
            # load_ncbi_taxonomy.pl should fill in the taxonomomy lineage
            # (and update the species names).
            #
            # I am NOT going to try and record the lineage, even if it
            # is in the record annotation as a list of names, as we won't
            # know the NCBI taxon IDs for these parent nodes.

        self.adaptor.execute(
            "INSERT INTO taxon(parent_taxon_id, ncbi_taxon_id, node_rank,"
            " genetic_code, mito_genetic_code, left_value, right_value)"
            " VALUES (%s, %s, %s, %s, %s, %s, %s)", (parent_taxon_id,
                                                     ncbi_taxon_id,
                                                     rank,
                                                     genetic_code,
                                                     mito_genetic_code,
                                                     None,
                                                     None))
        taxon_id = self.adaptor.last_id("taxon")

        # Record the scientific name, common name, etc
        for name_class, name in species_names:
            self.adaptor.execute(
                "INSERT INTO taxon_name(taxon_id, name, name_class)"
                " VALUES (%s, %s, %s)", (taxon_id,
                                         name[:255],
                                         name_class))
        return taxon_id

    def _get_taxon_id_from_ncbi_lineage(self, taxonomic_lineage):
        """This is recursive! (PRIVATE).

        taxonomic_lineage - list of taxonomy dictionaries from Bio.Entrez

        First dictionary in list is the taxonomy root, highest would be the species.
        Each dictionary includes:
        - TaxID (string, NCBI taxon id)
        - Rank (string, e.g. "species", "genus", ..., "phylum", ...)
        - ScientificName (string)
        (and that is all at the time of writing)

        This method will record all the lineage given, returning the taxon id
        (database key, not NCBI taxon id) of the final entry (the species).
        """
        ncbi_taxon_id = taxonomic_lineage[-1]["TaxId"]

        # Is this in the database already?  Check the taxon table...
        taxon_id = self.adaptor.execute_and_fetch_col0(
            "SELECT taxon_id FROM taxon"
            " WHERE ncbi_taxon_id=%s" % ncbi_taxon_id)
        if taxon_id:
            # we could verify that the Scientific Name etc in the database
            # is the same and update it or print a warning if not...
            if isinstance(taxon_id, list):
                assert len(taxon_id) == 1
                return taxon_id[0]
            else:
                return taxon_id

        # We have to record this.
        if len(taxonomic_lineage) > 1:
            # Use recursion to find out the taxon id (database key) of the
            # parent.
            parent_taxon_id = self._get_taxon_id_from_ncbi_lineage(
                taxonomic_lineage[:-1])
            assert _is_int_or_long(parent_taxon_id), repr(parent_taxon_id)
        else:
            parent_taxon_id = None

        # INSERT new taxon
        rank = taxonomic_lineage[-1].get("Rank")
        self.adaptor.execute(
            "INSERT INTO taxon(ncbi_taxon_id, parent_taxon_id, node_rank)"
            " VALUES (%s, %s, %s)", (ncbi_taxon_id, parent_taxon_id, rank))
        taxon_id = self.adaptor.last_id("taxon")
        assert isinstance(taxon_id, (int, long)), repr(taxon_id)
        # ... and its name in taxon_name
        scientific_name = taxonomic_lineage[-1].get("ScientificName")
        if scientific_name:
            self.adaptor.execute(
                "INSERT INTO taxon_name(taxon_id, name, name_class)"
                " VALUES (%s, %s, 'scientific name')", (taxon_id,
                                                        scientific_name[:255]))
        return taxon_id

    def _load_bioentry_table(self, record):
        """Fill the bioentry table with sequence information (PRIVATE).

        record - SeqRecord object to add to the database.
        """
        # get the pertinent info and insert it

        if record.id.count(".") == 1:  # try to get a version from the id
            # This assumes the string is something like "XXXXXXXX.123"
            accession, version = record.id.split('.')
            try:
                version = int(version)
            except ValueError:
                accession = record.id
                version = 0
        else:  # otherwise just use a version of 0
            accession = record.id
            version = 0

        if "accessions" in record.annotations \
                and isinstance(record.annotations["accessions"], list) \
                and record.annotations["accessions"]:
            # Take the first accession (one if there is more than one)
            accession = record.annotations["accessions"][0]

        # Find the taxon id (this is not just the NCBI Taxon ID)
        # NOTE - If the species isn't defined in the taxon table,
        # a new minimal entry is created.
        taxon_id = self._get_taxon_id(record)

        if "gi" in record.annotations:
            identifier = record.annotations["gi"]
        else:
            identifier = record.id

        # Allow description and division to default to NULL as in BioPerl.
        description = getattr(record, 'description', None)
        division = record.annotations.get("data_file_division")

        sql = """
        INSERT INTO bioentry (
         biodatabase_id,
         taxon_id,
         name,
         accession,
         identifier,
         division,
         description,
         version)
        VALUES (
         %s,
         %s,
         %s,
         %s,
         %s,
         %s,
         %s,
         %s)"""
        # print self.dbid, taxon_id, record.name, accession, identifier, \
        #        division, description, version
        self.adaptor.execute(sql, (self.dbid,
                                   taxon_id,
                                   record.name,
                                   accession,
                                   identifier,
                                   division,
                                   description,
                                   version))
        # now retrieve the id for the bioentry
        bioentry_id = self.adaptor.last_id('bioentry')

        return bioentry_id

    def _load_bioentry_date(self, record, bioentry_id):
        """Add the effective date of the entry into the database.

        record - a SeqRecord object with an annotated date
        bioentry_id - corresponding database identifier
        """
        # dates are GenBank style, like:
        # 14-SEP-2000
        date = record.annotations.get("date",
                                      strftime("%d-%b-%Y", gmtime()).upper())
        if isinstance(date, list):
            date = date[0]
        annotation_tags_id = self._get_ontology_id("Annotation Tags")
        date_id = self._get_term_id("date_changed", annotation_tags_id)
        sql = r"INSERT INTO bioentry_qualifier_value" \
              r" (bioentry_id, term_id, value, rank)" \
              r" VALUES (%s, %s, %s, 1)"
        self.adaptor.execute(sql, (bioentry_id, date_id, date))

    def _load_biosequence(self, record, bioentry_id):
        """Record a SeqRecord's sequence and alphabet in the database (PRIVATE).

        record - a SeqRecord object with a seq property
        bioentry_id - corresponding database identifier
        """
        if record.seq is None:
            # The biosequence table entry is optional, so if we haven't
            # got a sequence, we don't need to write to the table.
            return

        # determine the string representation of the alphabet
        if isinstance(record.seq.alphabet, Alphabet.DNAAlphabet):
            alphabet = "dna"
        elif isinstance(record.seq.alphabet, Alphabet.RNAAlphabet):
            alphabet = "rna"
        elif isinstance(record.seq.alphabet, Alphabet.ProteinAlphabet):
            alphabet = "protein"
        else:
            alphabet = "unknown"

        if isinstance(record.seq, UnknownSeq):
            seq_str = None
        else:
            seq_str = str(record.seq)

        sql = r"INSERT INTO biosequence (bioentry_id, version, " \
              r"length, seq, alphabet) " \
              r"VALUES (%s, 0, %s, %s, %s)"
        self.adaptor.execute(sql, (bioentry_id,
                                   len(record.seq),
                                   seq_str,
                                   alphabet))

    def _load_comment(self, record, bioentry_id):
        """Record a SeqRecord's annotated comment in the database (PRIVATE).

        record - a SeqRecord object with an annotated comment
        bioentry_id - corresponding database identifier
        """
        comments = record.annotations.get('comment')
        if not comments:
            return
        if not isinstance(comments, list):
            # It should be a string then...
            comments = [comments]

        for index, comment in enumerate(comments):
            comment = comment.replace('\n', ' ')
            # TODO - Store each line as a separate entry?  This would preserve
            # the newlines, but we should check BioPerl etc to be consistent.
            sql = "INSERT INTO comment (bioentry_id, comment_text, rank)" \
                  " VALUES (%s, %s, %s)"
            self.adaptor.execute(sql, (bioentry_id, comment, index + 1))

    def _load_annotations(self, record, bioentry_id):
        """Record a SeqRecord's misc annotations in the database (PRIVATE).

        The annotation strings are recorded in the bioentry_qualifier_value
        table, except for special cases like the reference, comment and
        taxonomy which are handled with their own tables.

        record - a SeqRecord object with an annotations dictionary
        bioentry_id - corresponding database identifier
        """
        mono_sql = "INSERT INTO bioentry_qualifier_value" \
                   "(bioentry_id, term_id, value)" \
                   " VALUES (%s, %s, %s)"
        many_sql = "INSERT INTO bioentry_qualifier_value" \
                   "(bioentry_id, term_id, value, rank)" \
                   " VALUES (%s, %s, %s, %s)"
        tag_ontology_id = self._get_ontology_id('Annotation Tags')
        for key, value in record.annotations.items():
            if key in ["references", "comment", "ncbi_taxid", "date"]:
                # Handled separately
                continue
            term_id = self._get_term_id(key, ontology_id=tag_ontology_id)
            if isinstance(value, (list, tuple)):
                rank = 0
                for entry in value:
                    if isinstance(entry, (str, int)):
                        # Easy case
                        rank += 1
                        self.adaptor.execute(many_sql,
                                             (bioentry_id, term_id, str(entry), rank))
                    else:
                        pass
                        # print "Ignoring annotation '%s' sub-entry of type '%s'" \
                        #      % (key, str(type(entry)))
            elif isinstance(value, (str, int)):
                # Have a simple single entry, leave rank as the DB default
                self.adaptor.execute(mono_sql,
                                     (bioentry_id, term_id, str(value)))
            else:
                pass
                # print "Ignoring annotation '%s' entry of type '%s'" \
                #      % (key, type(value))

    def _load_reference(self, reference, rank, bioentry_id):
        """Record a SeqRecord's annotated references in the database (PRIVATE).

        record - a SeqRecord object with annotated references
        bioentry_id - corresponding database identifier
        """

        refs = None
        if reference.medline_id:
            refs = self.adaptor.execute_and_fetch_col0(
                "SELECT reference_id"
                "  FROM reference JOIN dbxref USING (dbxref_id)"
                " WHERE dbname = 'MEDLINE' AND accession = %s",
                (reference.medline_id,))
        if not refs and reference.pubmed_id:
            refs = self.adaptor.execute_and_fetch_col0(
                "SELECT reference_id"
                "  FROM reference JOIN dbxref USING (dbxref_id)"
                " WHERE dbname = 'PUBMED' AND accession = %s",
                (reference.pubmed_id,))
        if not refs:
            s = []
            for f in reference.authors, reference.title, reference.journal:
                s.append(f or "<undef>")
            crc = crc64("".join(s))
            refs = self.adaptor.execute_and_fetch_col0(
                "SELECT reference_id FROM reference"
                r" WHERE crc = %s", (crc,))
        if not refs:
            if reference.medline_id:
                dbxref_id = self._add_dbxref("MEDLINE",
                                             reference.medline_id, 0)
            elif reference.pubmed_id:
                dbxref_id = self._add_dbxref("PUBMED",
                                             reference.pubmed_id, 0)
            else:
                dbxref_id = None
            authors = reference.authors or None
            title = reference.title or None
            # The location/journal field cannot be Null, so default
            # to an empty string rather than None:
            journal = reference.journal or ""
            self.adaptor.execute(
                "INSERT INTO reference (dbxref_id, location,"
                " title, authors, crc)"
                " VALUES (%s, %s, %s, %s, %s)",
                (dbxref_id, journal, title,
                 authors, crc))
            reference_id = self.adaptor.last_id("reference")
        else:
            reference_id = refs[0]

        if reference.location:
            start = 1 + int(str(reference.location[0].start))
            end = int(str(reference.location[0].end))
        else:
            start = None
            end = None

        sql = "INSERT INTO bioentry_reference (bioentry_id, reference_id," \
              " start_pos, end_pos, rank)" \
              " VALUES (%s, %s, %s, %s, %s)"
        self.adaptor.execute(sql, (bioentry_id, reference_id,
                                   start, end, rank + 1))

    def _load_seqfeature(self, feature, feature_rank, bioentry_id):
        """Load a biopython SeqFeature into the database (PRIVATE).
        """
        # records loaded from a gff file using BCBio.GFF will contain the value
        # of the 2nd column of the gff as a feature qualifier. The BioSQL wiki
<<<<<<< HEAD
        # suggests that the source should not go in with the other feature 
=======
        # suggests that the source should not go in with the other feature
>>>>>>> 1ffb1d92
        # mappings but instead be put in the term table
        # (http://www.biosql.org/wiki/Annotation_Mapping)
        try:
            source = feature.qualifiers['source']
            if isinstance(source, list):
                source = source[0]
            seqfeature_id = self._load_seqfeature_basic(feature.type, feature_rank,
                                                bioentry_id, source=source)
        except KeyError:
            seqfeature_id = self._load_seqfeature_basic(feature.type, feature_rank,
                                                bioentry_id)

        self._load_seqfeature_locations(feature, seqfeature_id)
        self._load_seqfeature_qualifiers(feature.qualifiers, seqfeature_id)

    def _load_seqfeature_basic(self, feature_type, feature_rank, bioentry_id, source='EMBL/GenBank/SwissProt'):
        """Load the first tables of a seqfeature and returns the id (PRIVATE).

        This loads the "key" of the seqfeature (ie. CDS, gene) and
        the basic seqfeature table itself.
        """
        ontology_id = self._get_ontology_id('SeqFeature Keys')
        seqfeature_key_id = self._get_term_id(feature_type,
                                              ontology_id=ontology_id)
        source_cat_id = self._get_ontology_id('SeqFeature Sources')
        source_term_id = self._get_term_id(source,
<<<<<<< HEAD
                                      ontology_id=source_cat_id)
=======
                                           ontology_id=source_cat_id)
>>>>>>> 1ffb1d92

        sql = r"INSERT INTO seqfeature (bioentry_id, type_term_id, " \
              r"source_term_id, rank) VALUES (%s, %s, %s, %s)"
        self.adaptor.execute(sql, (bioentry_id, seqfeature_key_id,
                                   source_term_id, feature_rank + 1))
        seqfeature_id = self.adaptor.last_id('seqfeature')

        return seqfeature_id

    def _load_seqfeature_locations(self, feature, seqfeature_id):
        """Load all of the locations for a SeqFeature into tables (PRIVATE).

        This adds the locations related to the SeqFeature into the
        seqfeature_location table. Fuzzies are not handled right now.
        For a simple location, ie (1..2), we have a single table row
        with seq_start = 1, seq_end = 2, location_rank = 1.

        For split locations, ie (1..2, 3..4, 5..6) we would have three
        row tables with::

            start = 1, end = 2, rank = 1
            start = 3, end = 4, rank = 2
            start = 5, end = 6, rank = 3
        """
        # TODO - Record an ontology for the locations (using location.term_id)
        # which for now as in BioPerl we leave defaulting to NULL.
        if feature.location_operator and feature.location_operator != "join":
            # e.g. order locations... we don't record "order" so it
            # will become a "join" on reloading. What does BioPerl do?
            import warnings
            from Bio import BiopythonWarning
            warnings.warn("%s location operators are not fully supported"
                          % feature.location_operator, BiopythonWarning)
        # This will be a list of length one for simple FeatureLocation:
        parts = feature.location.parts
        if parts and set(loc.strand for loc in parts) == set([-1]):
            # To mimic prior behaviour of Biopython+BioSQL, reverse order
            parts = parts[::-1]
            # TODO - Check what BioPerl does; see also BioSeq.py code
        for rank, loc in enumerate(parts):
            self._insert_location(loc, rank + 1, seqfeature_id)

    def _insert_location(self, location, rank, seqfeature_id):
        """Add a location of a SeqFeature to the seqfeature_location table (PRIVATE).

        TODO - Add location operator to location_qualifier_value?
        """
        # convert biopython locations to the 1-based location system
        # used in bioSQL
        # XXX This could also handle fuzzies
        start = int(location.start) + 1
        end = int(location.end)

        # Biopython uses None when we don't know strand information but
        # BioSQL requires something (non null) and sets this as zero
        # So we'll use the strand or 0 if Biopython spits out None
        strand = location.strand or 0

        # TODO - Record an ontology term for the location (location.term_id)
        # which for now like BioPerl we'll leave as NULL.
        # This might allow us to record "between" positions properly, but I
        # doesn't really see how it could work for before/after fuzzy positions
        loc_term_id = None

        if location.ref:
            # sub_feature remote locations when they are in the same db as the current
            # record do not have a value for ref_db, which the SeqFeature object
            # stores as None. BioSQL schema requires a varchar and is not NULL
            dbxref_id = self._get_dbxref_id(
                location.ref_db or "", location.ref)
        else:
            dbxref_id = None

        sql = r"INSERT INTO location (seqfeature_id, dbxref_id, term_id," \
              r"start_pos, end_pos, strand, rank) " \
              r"VALUES (%s, %s, %s, %s, %s, %s, %s)"
        self.adaptor.execute(sql, (seqfeature_id, dbxref_id, loc_term_id,
                                   start, end, strand, rank))

        """
        # See Bug 2677
        # TODO - Record the location_operator (e.g. "join" or "order")
        # using the location_qualifier_value table (which we and BioPerl
        # have historically left empty).
        # Note this will need an ontology term for the location qualifer
        # (location_qualifier_value.term_id) for which oddly the schema
        # does not allow NULL.
        if feature.location_operator:
            #e.g. "join" (common),
            #or "order" (see Tests/GenBank/protein_refseq2.gb)
            location_id = self.adaptor.last_id('location')
            loc_qual_term_id = None # Not allowed in BioSQL v1.0.1
            sql = r"INSERT INTO location_qualifier_value" \
                  r"(location_id, term_id, value)" \
                  r"VALUES (%s, %s, %s)"
            self.adaptor.execute(sql, (location_id, loc_qual_term_id,
                                       feature.location_operator))
        """

    def _load_seqfeature_qualifiers(self, qualifiers, seqfeature_id):
        """Insert the (key, value) pair qualifiers relating to a feature (PRIVATE).

        Qualifiers should be a dictionary of the form:
            {key : [value1, value2]}
        """
        tag_ontology_id = self._get_ontology_id('Annotation Tags')
        for qualifier_key in qualifiers:
            # Treat db_xref qualifiers differently to sequence annotation
            # qualifiers by populating the seqfeature_dbxref and dbxref
            # tables.  Other qualifiers go into the seqfeature_qualifier_value
            # and (if new) term tables.
            if qualifier_key != 'db_xref':
                qualifier_key_id = self._get_term_id(qualifier_key,
                                                     ontology_id=tag_ontology_id)
                # now add all of the values to their table
                entries = qualifiers[qualifier_key]
                if not isinstance(entries, list):
                    # Could be a plain string, or an int or a float.
                    # However, we exect a list of strings here.
                    entries = [entries]
                for qual_value_rank in range(len(entries)):
                    qualifier_value = entries[qual_value_rank]
                    sql = r"INSERT INTO seqfeature_qualifier_value "\
                          r" (seqfeature_id, term_id, rank, value) VALUES"\
                          r" (%s, %s, %s, %s)"
                    self.adaptor.execute(sql, (seqfeature_id,
                                               qualifier_key_id,
                                               qual_value_rank + 1,
                                               qualifier_value))
            else:
                # The dbxref_id qualifier/value sets go into the dbxref table
                # as dbname, accession, version tuples, with dbxref.dbxref_id
                # being automatically assigned, and into the seqfeature_dbxref
                # table as seqfeature_id, dbxref_id, and rank tuples
                self._load_seqfeature_dbxref(qualifiers[qualifier_key],
                                             seqfeature_id)

    def _load_seqfeature_dbxref(self, dbxrefs, seqfeature_id):
        """Add database crossreferences of a SeqFeature to the database (PRIVATE).

            o dbxrefs           List, dbxref data from the source file in the
                                format <database>:<accession>

            o seqfeature_id     Int, the identifier for the seqfeature in the
                                seqfeature table

            Insert dbxref qualifier data for a seqfeature into the
            seqfeature_dbxref and, if required, dbxref tables.
            The dbxref_id qualifier/value sets go into the dbxref table
            as dbname, accession, version tuples, with dbxref.dbxref_id
            being automatically assigned, and into the seqfeature_dbxref
            table as seqfeature_id, dbxref_id, and rank tuples
        """
        # NOTE - In older versions of Biopython, we would map the GenBank
        # db_xref "name", for example "GI" to "GeneIndex", and give a warning
        # for any unknown terms.  This was a long term maintainance problem,
        # and differed from BioPerl and BioJava's implementation.  See bug 2405
        for rank, value in enumerate(dbxrefs):
            # Split the DB:accession format string at colons.  We have to
            # account for multiple-line and multiple-accession entries
            try:
                dbxref_data = value.replace(' ', '').replace('\n', '').split(':')
                db = dbxref_data[0]
                accessions = dbxref_data[1:]
            except:
                raise ValueError("Parsing of db_xref failed: '%s'" % value)
            # Loop over all the grabbed accessions, and attempt to fill the
            # table
            for accession in accessions:
                # Get the dbxref_id value for the dbxref data
                dbxref_id = self._get_dbxref_id(db, accession)
                # Insert the seqfeature_dbxref data
                self._get_seqfeature_dbxref(seqfeature_id, dbxref_id, rank + 1)

    def _get_dbxref_id(self, db, accession):
        """ _get_dbxref_id(self, db, accession) -> Int

            o db          String, the name of the external database containing
                          the accession number

            o accession   String, the accession of the dbxref data

            Finds and returns the dbxref_id for the passed data.  The method
            attempts to find an existing record first, and inserts the data
            if there is no record.
        """
        # Check for an existing record
        sql = r'SELECT dbxref_id FROM dbxref WHERE dbname = %s ' \
              r'AND accession = %s'
        dbxref_id = self.adaptor.execute_and_fetch_col0(sql, (db, accession))
        # If there was a record, return the dbxref_id, else create the
        # record and return the created dbxref_id
        if dbxref_id:
            return dbxref_id[0]
        return self._add_dbxref(db, accession, 0)

    def _get_seqfeature_dbxref(self, seqfeature_id, dbxref_id, rank):
        """ Check for a pre-existing seqfeature_dbxref entry with the passed
            seqfeature_id and dbxref_id.  If one does not exist, insert new
            data

        """
        # Check for an existing record
        sql = r"SELECT seqfeature_id, dbxref_id FROM seqfeature_dbxref " \
              r"WHERE seqfeature_id = %s AND dbxref_id = %s"
        result = self.adaptor.execute_and_fetch_col0(sql, (seqfeature_id,
                                                           dbxref_id))
        # If there was a record, return without executing anything, else create
        # the record and return
        if result:
            return result
        return self._add_seqfeature_dbxref(seqfeature_id, dbxref_id, rank)

    def _add_seqfeature_dbxref(self, seqfeature_id, dbxref_id, rank):
        """ Insert a seqfeature_dbxref row and return the seqfeature_id and
            dbxref_id
        """
        sql = r'INSERT INTO seqfeature_dbxref ' \
              '(seqfeature_id, dbxref_id, rank) VALUES' \
              r'(%s, %s, %s)'
        self.adaptor.execute(sql, (seqfeature_id, dbxref_id, rank))
        return (seqfeature_id, dbxref_id)

    def _load_dbxrefs(self, record, bioentry_id):
        """Load any sequence level cross references into the database (PRIVATE).

        See table bioentry_dbxref."""
        for rank, value in enumerate(record.dbxrefs):
            # Split the DB:accession string at first colon.
            # We have to cope with things like:
            # "MGD:MGI:892" (db="MGD", accession="MGI:892")
            # "GO:GO:123" (db="GO", accession="GO:123")
            #
            # Annoyingly I have seen the NCBI use both the style
            # "GO:GO:123" and "GO:123" in different vintages.
            assert value.count("\n") == 0
            try:
                db, accession = value.split(':', 1)
                db = db.strip()
                accession = accession.strip()
            except:
                raise ValueError(
                    "Parsing of dbxrefs list failed: '%s'" % value)
            # Get the dbxref_id value for the dbxref data
            dbxref_id = self._get_dbxref_id(db, accession)
            # Insert the bioentry_dbxref  data
            self._get_bioentry_dbxref(bioentry_id, dbxref_id, rank + 1)

    def _get_bioentry_dbxref(self, bioentry_id, dbxref_id, rank):
        """ Check for a pre-existing bioentry_dbxref entry with the passed
            seqfeature_id and dbxref_id.  If one does not exist, insert new
            data

        """
        # Check for an existing record
        sql = r"SELECT bioentry_id, dbxref_id FROM bioentry_dbxref " \
              r"WHERE bioentry_id = %s AND dbxref_id = %s"
        result = self.adaptor.execute_and_fetch_col0(sql, (bioentry_id,
                                                           dbxref_id))
        # If there was a record, return without executing anything, else create
        # the record and return
        if result:
            return result
        return self._add_bioentry_dbxref(bioentry_id, dbxref_id, rank)

    def _add_bioentry_dbxref(self, bioentry_id, dbxref_id, rank):
        """ Insert a bioentry_dbxref row and return the seqfeature_id and
            dbxref_id
        """
        sql = r'INSERT INTO bioentry_dbxref ' \
              '(bioentry_id,dbxref_id,rank) VALUES ' \
              '(%s, %s, %s)'
        self.adaptor.execute(sql, (bioentry_id, dbxref_id, rank))
        return (bioentry_id, dbxref_id)


class DatabaseRemover(object):
    """Complement the Loader functionality by fully removing a database.

    This probably isn't really useful for normal purposes, since you
    can just do a::

        DROP DATABASE db_name

    and then recreate the database. But, it's really useful for testing
    purposes.
    """

    def __init__(self, adaptor, dbid):
        """Initialize with a database id and adaptor connection."""
        self.adaptor = adaptor
        self.dbid = dbid

    def remove(self):
        """Remove everything related to the given database id."""
        sql = r"DELETE FROM bioentry WHERE biodatabase_id = %s"
        self.adaptor.execute(sql, (self.dbid,))
        sql = r"DELETE FROM biodatabase WHERE biodatabase_id = %s"
        self.adaptor.execute(sql, (self.dbid,))<|MERGE_RESOLUTION|>--- conflicted
+++ resolved
@@ -759,11 +759,7 @@
         """
         # records loaded from a gff file using BCBio.GFF will contain the value
         # of the 2nd column of the gff as a feature qualifier. The BioSQL wiki
-<<<<<<< HEAD
-        # suggests that the source should not go in with the other feature 
-=======
         # suggests that the source should not go in with the other feature
->>>>>>> 1ffb1d92
         # mappings but instead be put in the term table
         # (http://www.biosql.org/wiki/Annotation_Mapping)
         try:
@@ -790,11 +786,7 @@
                                               ontology_id=ontology_id)
         source_cat_id = self._get_ontology_id('SeqFeature Sources')
         source_term_id = self._get_term_id(source,
-<<<<<<< HEAD
-                                      ontology_id=source_cat_id)
-=======
                                            ontology_id=source_cat_id)
->>>>>>> 1ffb1d92
 
         sql = r"INSERT INTO seqfeature (bioentry_id, type_term_id, " \
               r"source_term_id, rank) VALUES (%s, %s, %s, %s)"
